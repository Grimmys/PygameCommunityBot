
import os
import subprocess
import sys
import time
from datetime import datetime
<<<<<<< HEAD
import discord
from discord.embeds import EmptyEmbed
=======

>>>>>>> be3250fa
import psutil
from discord.embeds import EmptyEmbed

from . import common, user_commands, util

process = psutil.Process(os.getpid())


class AdminCommand(user_commands.UserCommand):
    """
    Base class to handle admin commands. Inherits all user commands, and also
    implements some more
    """

    async def cmd_eval(self):
        """
        Implement pg!eval, for admins to run arbitrary code on the bot
        """
        try:
            script = compile(self.string, "<string>", "eval")  # compile script

            script_start = time.perf_counter()
            eval_output = eval(script)  # pylint: disable = eval-used
            total = time.perf_counter() - script_start

            await util.edit_embed(
                self.response_msg,
                f"Return output (code executed in {util.format_time(total)}):",
                util.code_block(repr(eval_output))
            )
        except Exception as ex:
            await util.edit_embed(
                self.response_msg,
                common.EXC_TITLES[1],
                util.code_block(
                    type(ex).__name__ + ": " + ", ".join(map(str, ex.args))
                )
            )

    async def cmd_sudo(self):
        """
        Implement pg!sudo, for admins to send messages via the bot
        """
        await self.invoke_msg.channel.send(self.string)
        await self.response_msg.delete()
        await self.invoke_msg.delete()

    async def cmd_sudo_edit(self):
        """
        Implement pg!sudo_edit, for admins to edit messages via the bot
        """
        edit_msg = await self.invoke_msg.channel.fetch_message(
            util.filter_id(self.args[0])
        )
        await edit_msg.edit(content=self.string[len(self.args[0]) + 1:])
        await self.response_msg.delete()
        await self.invoke_msg.delete()

    async def cmd_heap(self):
        """
        Implement pg!heap, for admins to check memory taken up by the bot
        """
        self.check_args(0)
        mem = process.memory_info().rss
        await util.edit_embed(
            self.response_msg,
            "Total memory used:",
            f"**{util.format_byte(mem, 4)}**\n({mem} B)"
        )

    async def cmd_stop(self):
        """
        Implement pg!stop, for admins to stop the bot
        """
        self.check_args(0)
        await util.edit_embed(
            self.response_msg,
            "Stopping bot...",
            "Change da world,\nMy final message,\nGoodbye."
        )
        sys.exit(0)

    async def cmd_emsudo(self):
        """
        Implement pg!emsudo, for admins to send embeds via the bot
        """
        args = eval(self.string)

        if len(args) == 1:
            await util.send_embed(
                self.invoke_msg.channel,
                args[0],
                ""
            )
        elif len(args) == 2:
            await util.send_embed(
                self.invoke_msg.channel,
                args[0],
                args[1]
            )
        elif len(args) == 3:
            await util.send_embed(
                self.invoke_msg.channel,
                args[0],
                args[1],
                args[2]
            )
        elif len(args) == 4:
            if isinstance(args[3], list):
                fields = util.get_embed_fields(args[3])
                await util.send_embed(
                    self.invoke_msg.channel,
                    args[0],
                    args[1],
                    args[2],
                    fields=fields
                )
            else:
                await util.send_embed(
                    self.invoke_msg.channel,
                    args[0],
                    args[1],
                    args[2],
                    args[3]
                )
        elif len(args) == 5:
            fields = util.get_embed_fields(args[3])
            await util.send_embed(
                self.invoke_msg.channel,
                args[0],
                args[1],
                args[2],
                args[3],
                fields=fields
            )
        else:
            await util.edit_embed(
                self.response_msg,
                "Invalid arguments!",
                ""
            )
            return

        await self.response_msg.delete()
        await self.invoke_msg.delete()

    async def cmd_emsudo_edit(self):
        """
        Implement pg!emsudo_edit, for admins to edit embeds via the bot
        """
        args = eval(self.string)
        edit_msg = await self.invoke_msg.channel.fetch_message(
            args[0]
        )

        if len(args) == 2:
            await util.edit_embed(
                edit_msg,
                args[1],
                ""
            )
        elif len(args) == 3:
            await util.edit_embed(
                edit_msg,
                args[1],
                args[2]
            )
        elif len(args) == 4:
            await util.edit_embed(
                edit_msg,
                args[1],
                args[2],
                args[3]
            )
        elif len(args) == 5:
            if isinstance(args[4], list):
                fields = util.get_embed_fields(args[4])
                await util.edit_embed(
                    edit_msg,
                    args[1],
                    args[2],
                    args[3],
                    fields=fields
                )
            else:
                await util.edit_embed(
                    edit_msg,
                    args[1],
                    args[2],
                    args[3],
                    args[4]
                )
        elif len(args) == 6:
            fields = util.get_embed_fields(args[4])
            await util.edit_embed(
                edit_msg,
                args[1],
                args[2],
                args[3],
                args[4],
                fields=fields
            )
        else:
            await util.edit_embed(
                self.response_msg,
                "Invalid arguments!",
                ""
            )
            return

        await self.response_msg.delete()
        await self.invoke_msg.delete()

    async def cmd_emsudo_2(self):
        """
        Implement pg!emsudo_2, for admins to send embeds via the bot
        """

        util_send_embed_args = dict(
            embed_type="rich", author_name=EmptyEmbed, author_url=EmptyEmbed, author_icon_url=EmptyEmbed,
            title=EmptyEmbed, url=EmptyEmbed, thumbnail_url=EmptyEmbed, description=EmptyEmbed, image_url=EmptyEmbed,
            color=0xFFFFAA, fields=(), footer_text=EmptyEmbed, footer_icon_url=EmptyEmbed, timestamp=None
        )

        args = eval(self.string)

        if isinstance(args, dict):
            await util.send_embed_from_dict(self.invoke_msg.channel, args)
            await self.response_msg.delete()
            await self.invoke_msg.delete()
            return

        arg_count = len(args)

        if arg_count > 0:
            if isinstance(args[0], (tuple, list)):
                if len(args[0]) == 3:
                    util_send_embed_args.update(
                        author_name=args[0][0],
                        author_url=args[0][1],
                        author_icon_url=args[0][2],
                    )
                elif len(args[0]) == 2:
                    util_send_embed_args.update(
                        author_name=args[0][0],
                        author_url=args[0][1],
                    )
                elif len(args[0]) == 1:
                    util_send_embed_args.update(
                        author_name=args[0][0],
                    )

            else:
                util_send_embed_args.update(
                    author_name=args[0],
                )
        else:
            await util.edit_embed(
                self.response_msg,
                "Invalid arguments!",
                ""
            )
            return

        if arg_count > 1:
            if isinstance(args[1], (tuple, list)):
                if len(args[1]) == 3:
                    util_send_embed_args.update(
                        title=args[1][0],
                        url=args[1][1],
                        thumbnail_url=args[1][2],
                    )

                elif len(args[1]) == 2:
                    util_send_embed_args.update(
                        title=args[1][0],
                        url=args[1][1],
                    )

                elif len(args[1]) == 1:
                    util_send_embed_args.update(
                        title=args[1][0],
                    )

            else:
                util_send_embed_args.update(
                    title=args[1],
                )

        if arg_count > 2:
            if isinstance(args[2], (tuple, list)):
                if len(args[2]) == 2:
                    util_send_embed_args.update(
                        description=args[2][0],
                        image_url=args[2][1],
                    )

                elif len(args[2]) == 1:
                    util_send_embed_args.update(
                        description=args[2][0],
                    )

            else:
                util_send_embed_args.update(
                    description=args[2],
                )

        if arg_count > 3:
            util_send_embed_args.update(
                color=args[3],
            )

        if arg_count > 4:
            util_send_embed_args.update(
                fields=util.get_embed_fields(args[4])
            )

        if arg_count > 5:
            if isinstance(args[5], (tuple, list)):
                if len(args[5]) == 2:
                    util_send_embed_args.update(
                        footer_text=args[5][0],
                        footer_icon_url=args[5][1],
                    )

                elif len(args[5]) == 1:
                    util_send_embed_args.update(
                        footer_text=args[5][0],
                    )

            else:
                util_send_embed_args.update(
                    footer_text=args[5],
                )

        if arg_count > 6:
            util_send_embed_args.update(timestamp=args[6])

        await util.send_embed_2(self.invoke_msg.channel, **util_send_embed_args)
        await self.response_msg.delete()
        await self.invoke_msg.delete()

    async def cmd_emsudo_edit_2(self):
        """
        Implement pg!emsudo_edit_2, for admins to edit embeds sent via the bot
        """

        util_edit_embed_args = dict(
            embed_type="rich", author_name=EmptyEmbed, author_url=EmptyEmbed, author_icon_url=EmptyEmbed,
            title=EmptyEmbed, url=EmptyEmbed, thumbnail_url=EmptyEmbed, description=EmptyEmbed, image_url=EmptyEmbed,
            color=0xFFFFAA, fields=(), footer_text=EmptyEmbed, footer_icon_url=EmptyEmbed, timestamp=None
        )

        args = eval(self.string)

        edit_msg = await self.invoke_msg.channel.fetch_message(
            args[0]
        )

        args = args[1:]
        arg_count = len(args)

        if arg_count > 0:
            if isinstance(args[0], (tuple, list)):
                if len(args[0]) == 3:
                    util_edit_embed_args.update(
                        author_name=args[0][0],
                        author_url=args[0][1],
                        author_icon_url=args[0][2],
                    )
                elif len(args[0]) == 2:
                    util_edit_embed_args.update(
                        author_name=args[0][0],
                        author_url=args[0][1],
                    )
                elif len(args[0]) == 1:
                    util_edit_embed_args.update(
                        author_name=args[0][0],
                    )

            elif isinstance(args[0], dict):
                await util.edit_embed_from_dict(edit_msg, args[0])
                await self.response_msg.delete()
                await self.invoke_msg.delete()
                return

            else:
                util_edit_embed_args.update(
                    author_name=args[0],
                )
        else:
            await util.edit_embed(
                self.response_msg,
                "Invalid arguments!",
                ""
            )
            return

        if arg_count > 1:
            if isinstance(args[1], (tuple, list)):
                if len(args[1]) == 3:
                    util_edit_embed_args.update(
                        title=args[1][0],
                        url=args[1][1],
                        thumbnail_url=args[1][2],
                    )

                elif len(args[1]) == 2:
                    util_edit_embed_args.update(
                        title=args[1][0],
                        url=args[1][1],
                    )

                elif len(args[1]) == 1:
                    util_edit_embed_args.update(
                        title=args[1][0],
                    )

            else:
                util_edit_embed_args.update(
                    title=args[1],
                )

        if arg_count > 2:
            if isinstance(args[2], (tuple, list)):
                if len(args[2]) == 2:
                    util_edit_embed_args.update(
                        description=args[2][0],
                        image_url=args[2][1],
                    )

                elif len(args[2]) == 1:
                    util_edit_embed_args.update(
                        description=args[2][0],
                    )

            else:
                util_edit_embed_args.update(
                    description=args[2],
                )

        if arg_count > 3:
            util_edit_embed_args.update(
                color=args[3],
            )

        if arg_count > 4:
            util_edit_embed_args.update(
                fields=args[4]
            )

        if arg_count > 5:
            if isinstance(args[5], (tuple, list)):
                if len(args[5]) == 2:
                    util_edit_embed_args.update(
                        footer_text=args[5][0],
                        footer_icon_url=args[5][1],
                    )

                elif len(args[5]) == 1:
                    util_edit_embed_args.update(
                        footer_text=args[5][0],
                    )

            else:
                util_edit_embed_args.update(
                    footer_text=args[5],
                )

        if arg_count > 6:
            util_edit_embed_args.update(timestamp=args[6])

        await util.edit_embed_2(edit_msg, **util_edit_embed_args)
        await self.response_msg.delete()
        await self.invoke_msg.delete()

    async def cmd_emsudo_get(self):
        """
        Get the embed of a message as a dictionary in a text file.
        """
        self.check_args(1)
        msg_id = self.args[0]

        embed_dicts = []

        if msg_id.isnumeric():
            try:
                msg = await self.invoke_msg.channel.fetch_message(int(msg_id))
            except discord.NotFound:
                await util.edit_embed(
                self.response_msg,
                "Cannot execute command:",
                "Invalid message id!"
            )
            return
        else:
            await util.edit_embed(
                self.response_msg,
                "Cannot execute command:",
                "Invalid message id!"
            )
            return

        embed_dicts = (*msg.embeds)
        if not embed_dicts:
            await util.edit_embed(
                self.response_msg,
                "Cannot execute command:",
                "No embed data found in message."
            )
            return
        with open("embeddata.txt", "w") as embed_txt:
            embed_txt.write("\n".join(repr(embed_dicts)))

        await self.response_msg.channel.send(file=discord.File("embeddata.txt"))
        await self.response_msg.delete()
        await self.invoke_msg.delete()

    async def cmd_archive(self):
        """
        Implement pg!archive, for admins to archive messages
        """
        self.check_args(3)
        origin = int(util.filter_id(self.args[0]))
        quantity = int(self.args[1])
        destination = int(util.filter_id(self.args[2]))

        origin_channel = None
        destination_channel = None

        for channel in common.bot.get_all_channels():
            if channel.id == origin:
                origin_channel = channel
            if channel.id == destination:
                destination_channel = channel

        if not origin_channel:
            await util.edit_embed(
                self.response_msg,
                "Cannot execute command:",
                "Invalid origin channel!"
            )
            return
        elif not destination_channel:
            await util.edit_embed(
                self.response_msg,
                "Cannot execute command:",
                "Invalid destination channel!"
            )
            return

        messages = await origin_channel.history(limit=quantity).flatten()
        messages.reverse()
        message_list = await util.format_archive_messages(messages)

        archive_str = f"+{'=' * 40}+\n" + \
            f"+{'=' * 40}+\n".join(message_list) + f"+{'=' * 40}+\n"
        archive_list = util.split_long_message(archive_str)

        for message in archive_list:
            await destination_channel.send(message)

        await util.edit_embed(
            self.response_msg,
            f"Successfully archived {len(messages)} message(s)!",
            ""
        )<|MERGE_RESOLUTION|>--- conflicted
+++ resolved
@@ -1,15 +1,10 @@
 
 import os
-import subprocess
 import sys
 import time
 from datetime import datetime
-<<<<<<< HEAD
 import discord
 from discord.embeds import EmptyEmbed
-=======
-
->>>>>>> be3250fa
 import psutil
 from discord.embeds import EmptyEmbed
 
@@ -492,9 +487,7 @@
         """
         self.check_args(1)
         msg_id = self.args[0]
-
         embed_dicts = []
-
         if msg_id.isnumeric():
             try:
                 msg = await self.invoke_msg.channel.fetch_message(int(msg_id))
@@ -513,7 +506,7 @@
             )
             return
 
-        embed_dicts = (*msg.embeds)
+        embed_dicts = (*msg.embeds,)
         if not embed_dicts:
             await util.edit_embed(
                 self.response_msg,
@@ -523,6 +516,8 @@
             return
         with open("embeddata.txt", "w") as embed_txt:
             embed_txt.write("\n".join(repr(embed_dicts)))
+
+        os.system("black embeddata.txt")
 
         await self.response_msg.channel.send(file=discord.File("embeddata.txt"))
         await self.response_msg.delete()
